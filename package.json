--- conflicted
+++ resolved
@@ -1,10 +1,6 @@
 {
   "name": "@fullcalendar/vue",
-<<<<<<< HEAD
-  "version": "5.11.3",
-=======
   "version": "6.0.0",
->>>>>>> 2af9e8be
   "title": "FullCalendar Vue 2 Component",
   "description": "The official Vue 2 component for FullCalendar",
   "keywords": [
@@ -19,25 +15,7 @@
   "license": "MIT",
   "repository": {
     "type": "git",
-<<<<<<< HEAD
-    "url": "https://github.com/fullcalendar/fullcalendar-vue.git"
-  },
-  "scripts": {
-    "tsc": "tsc -p tsconfig.json",
-    "clean": "rm -rf dist tmp",
-    "watch": "tsc -p tsconfig.json --watch",
-    "build": "tsc -p tsconfig.json && rollup -c && npm run minify",
-    "minify": "terser --compress --mangle --comments false --output dist/main.global.min.js -- dist/main.global.js",
-    "test": "concurrently 'webpack --watch' 'karma start karma.config.js'",
-    "test:ci": "webpack && karma start karma.config.js --browsers ChromeHeadless --single-run --no-auto-watch",
-    "ci": "./scripts/ci.sh"
-  },
-  "dependencies": {
-    "@fullcalendar/core": "~5.11.3",
-    "tslib": "^2.1.0"
-=======
     "url": "https://github.com/fullcalendar/fullcalendar-vue2.git"
->>>>>>> 2af9e8be
   },
   "peerDependencies": {
     "@fullcalendar/core": "~6.0.0",
@@ -48,16 +26,9 @@
     "@babel/plugin-transform-runtime": "^7.10.1",
     "@babel/preset-env": "^7.8.4",
     "@babel/runtime": "^7.12.1",
-<<<<<<< HEAD
-    "@fullcalendar/daygrid": "~5.11.3",
-    "@rollup/plugin-node-resolve": "^8.4.0",
-    "@types/estree": "^0.0.45",
-    "@types/node": "14.10.0",
-=======
     "@fullcalendar/core": "~6.0.0",
     "@fullcalendar/daygrid": "~6.0.0",
     "@fullcalendar/interaction": "~6.0.0",
->>>>>>> 2af9e8be
     "@vue/test-utils": "^1.0.3",
     "babel-loader": "^8.1.0",
     "concurrently": "^5.3.0",
