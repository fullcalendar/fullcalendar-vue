
# FullCalendar Vue 3 Component

The official [Vue 3](https://vuejs.org/) component for [FullCalendar](https://fullcalendar.io)

<<<<<<< HEAD
- [FullCalendar Vue Component Docs](https://fullcalendar.io/docs/vue)
- [Example Project](https://github.com/fullcalendar/fullcalendar-example-projects/tree/master/vue)
- [Contributor Guide](CONTRIBUTORS.md)

This package supports Vue 2. It can be installed like this:

```
npm install @fullcalendar/vue
```

For view Vue 3, visit the [vue3 branch](https://github.com/fullcalendar/fullcalendar-vue/tree/vue3).
=======
## Installation

Install the Vue 3 connector, the core package, and any plugins (like [daygrid](https://fullcalendar.io/docs/month-view)):

```sh
npm install @fullcalendar/vue3 @fullcalendar/core @fullcalendar/daygrid
```

## Usage

Render a `FullCalendar` component, supplying an [options](https://fullcalendar.io/docs#toc) object:

```vue
<script>
import FullCalendar from '@fullcalendar/vue3'
import dayGridPlugin from '@fullcalendar/daygrid'

export default {
  components: {
    FullCalendar // make the <FullCalendar> tag available
  },
  data: function() {
    return {
      calendarOptions: {
        plugins: [dayGridPlugin],
        initialView: 'dayGridMonth',
        weekends: false,
        events: [
          { title: 'Meeting', start: new Date() }
        ]
      }
    }
  }
}
</script>

<template>
  <h1>Demo App</h1>
  <FullCalendar :options='calendarOptions' />
</template>
```

You can even supply [named-slot](https://vuejs.org/guide/components/slots.html#named-slots) templates:

```vue
<template>
  <h1>Demo App</h1>
  <FullCalendar :options='calendarOptions'>
    <template v-slot:eventContent='arg'>
      <b>{{ arg.timeText }}</b>
      <i>{{ arg.event.title }}</i>
    </template>
  </FullCalendar>
</template>
```

## Links

- [Documentation](https://fullcalendar.io/docs/vue)
- [Example Project](https://github.com/fullcalendar/fullcalendar-examples/tree/main/vue3)

## Development

You must install this repo with [PNPM](https://pnpm.io/):

```
pnpm install
```

Available scripts (via `pnpm run <script>`):

- `build` - build production-ready dist files
- `dev` - build & watch development dist files
- `test` - test headlessly
- `test:dev` - test interactively
- `clean`
>>>>>>> 42561503
<|MERGE_RESOLUTION|>--- conflicted
+++ resolved
@@ -3,19 +3,6 @@
 
 The official [Vue 3](https://vuejs.org/) component for [FullCalendar](https://fullcalendar.io)
 
-<<<<<<< HEAD
-- [FullCalendar Vue Component Docs](https://fullcalendar.io/docs/vue)
-- [Example Project](https://github.com/fullcalendar/fullcalendar-example-projects/tree/master/vue)
-- [Contributor Guide](CONTRIBUTORS.md)
-
-This package supports Vue 2. It can be installed like this:
-
-```
-npm install @fullcalendar/vue
-```
-
-For view Vue 3, visit the [vue3 branch](https://github.com/fullcalendar/fullcalendar-vue/tree/vue3).
-=======
 ## Installation
 
 Install the Vue 3 connector, the core package, and any plugins (like [daygrid](https://fullcalendar.io/docs/month-view)):
@@ -91,5 +78,4 @@
 - `dev` - build & watch development dist files
 - `test` - test headlessly
 - `test:dev` - test interactively
-- `clean`
->>>>>>> 42561503
+- `clean`